--- conflicted
+++ resolved
@@ -8,192 +8,23 @@
 use super::Config;
 use error::{GrafenCliError, Result, UIErrorKind};
 use output;
-<<<<<<< HEAD
-use ui::utils::{get_coord_from_user, select_command};
+use ui::utils::{get_value_from_user, get_position_from_user, print_description,
+                remove_items, reorder_list, select_command, select_item};
 
-use grafen::coord::Coord;
-use grafen::database::AvailableComponents;
-use grafen::describe::{describe_list, Describe};
-use grafen::system::{Component, ResidueBase};
+use grafen::database::*;
+use grafen::system::*;
 
 use std::error::Error;
-use std::fmt::Write;
-
-#[derive(Debug)]
-/// A `Component` which has been constructed along with a descriptive string.
-pub struct ConstructedComponent {
-    /// Description of the component.
-    description: String,
-    /// The component.
-    pub component: Component,
-}
-
-impl Describe for ConstructedComponent {
-    fn describe(&self) -> String {
-        format!("{} ({} residues at {})",
-            self.description,
-            self.component.num_residues(),
-            self.component.origin)
-    }
-}
-
-#[derive(Debug)]
-/// All `ConstructedComponent`s and `ComponentDefinition`s are kept in this
-/// `System` which keeps track of those and other meta information.
-pub struct System {
-    /// System box size. Either set by the user or calculated from the components.
-    pub box_size: Option<Coord>,
-    /// Component definitions.
-    pub definitions: Vec<AvailableComponents>,
-    /// Components and their descriptions belonging to the system.
-    pub constructed: Vec<ConstructedComponent>,
-}
-
-impl System {
-    /// Calculate the box size from the system components. The largest extension along each
-    /// direction is used for the final box size.
-    ///
-    /// Returns None if no components exist in the system.
-    pub fn calc_box_size(&self) -> Option<Coord> {
-        if self.constructed.is_empty() {
-            return None;
-        }
-
-        let box_size = self.constructed.iter().fold(
-            Coord::new(0.0, 0.0, 0.0), |acc, conf| {
-                let (x1, y1, z1) = acc.to_tuple();
-                let (x2, y2, z2) = (conf.component.box_size + conf.component.origin).to_tuple();
-
-                Coord::new(x1.max(x2), y1.max(y2), z1.max(z2))
-            }
-        );
-
-        Some(box_size)
-    }
-
-    /// Describe the current system.
-    fn describe(&self) {
-        eprintln!("{}", describe_list("Defined components", &self.definitions));
-        eprintln!("{}", describe_list("Constructed components", &self.constructed));
-        eprintln!("Box size: {}", self.describe_box_size());
-    }
-
-    /// Describe the box size. Discern whether or not it has been set manually
-    /// or calculated from the system's components.
-    fn describe_box_size(&self) -> String {
-        let mut string = String::new();
-
-        // This really should never have to be used.
-        const ERR: &'static str = "Could not construct a string for describing the box size";
-
-        match self.box_size {
-            Some(box_size) => {
-                write!(string, "{} (manually set)", format_box_size(box_size)).expect(&ERR);
-            },
-
-            None => match self.calc_box_size() {
-                Some(box_size) => {
-                    write!(string, "{} (suggested)", format_box_size(box_size)).expect(&ERR);
-                },
-                None => {
-                    write!(string, "None").expect(&ERR);
-                },
-            }
-        }
-
-        write!(string, "\n").expect(&ERR);
-
-        string
-    }
-
-    /// Iterate over the residues in a `System`.
-    /// Yields the `Coord` and `ResidueBase` for each residue, as the tuple `CoordAndResidue`.
-    pub fn iter_residues(&self) -> ResidueIter {
-        CoordsAndResiduesIterator::new(&self.constructed)
-    }
-
-    /// Calculate the number of atoms in the system.
-    pub fn num_atoms(&self) -> usize {
-        self.constructed.iter().map(|conf| {
-            conf.component.residue_base.atoms.len() * conf.component.residue_coords.len()
-        }).sum()
-    }
-}
-
-/// We want to be able to iterate over all residues in a `System`.
-/// To do this we use as custom `Iterator` which yields every residue's
-/// `Coord` and `ResidueBase`.
-struct CoordsAndResiduesIterator<'a> {
-    components: &'a [ConstructedComponent],
-    current_component: usize,
-    current_coord: usize,
-}
-
-/// Construct it from a list of components.
-impl<'a> CoordsAndResiduesIterator<'a> {
-    fn new(components: &[ConstructedComponent]) -> Box<CoordsAndResiduesIterator> {
-        Box::new(CoordsAndResiduesIterator {
-            components: &components,
-            current_component: 0,
-            current_coord: 0,
-        })
-    }
-}
-
-// Newtypes for the iterator.
-type CoordAndResidue<'a> = (Coord, &'a ResidueBase);
-// TODO: This should use `impl Trait` once that is in Rust stable.
-type ResidueIter<'a> = Box<Iterator<Item = CoordAndResidue<'a>> + 'a>;
-
-impl<'a> Iterator for CoordsAndResiduesIterator<'a> {
-    type Item = CoordAndResidue<'a>;
-
-    fn next(&mut self) -> Option<Self::Item> {
-        loop {
-            if let Some(cons_component) = self.components.get(self.current_component) {
-                let component = &cons_component.component;
-
-                if let Some(&coord) = component.residue_coords.get(self.current_coord) {
-                    self.current_coord += 1;
-                    return Some((component.origin + coord, &component.residue_base));
-                } else {
-                    self.current_component += 1;
-                    self.current_coord = 0;
-                }
-            } else {
-                return None;
-            }
-        }
-    }
-}
-=======
-use ui::utils::{get_position_from_user, get_value_from_user, print_description, select_command,
-                remove_items, reorder_list, select_item};
-
-use grafen::database::ComponentEntry;
-use grafen::system::System;
-
-use std::error::Error;
->>>>>>> 3971d3bf
 
 #[derive(Clone, Copy, Debug)]
 /// User commands for defining the system.
 enum MainMenu {
-<<<<<<< HEAD
-    DefineComponents,
-    ConstructComponents,
-    SetBoxSize,
-    EditDatabase,
-    SaveSystem,
-    Exit,
-=======
     AddComponent,
     RemoveComponent,
     ReorderList,
     SaveSystem,
     EditDatabase,
     Quit,
->>>>>>> 3971d3bf
 }
 use self::MainMenu::*;
 
@@ -215,21 +46,12 @@
     };
 
     let (commands, item_texts) = create_menu_items![
-<<<<<<< HEAD
-        (DefineComponents, "Define the list of components to construct"),
-        (ConstructComponents, "Construct components from all definitions"),
-        (SetBoxSize, "Set system box size"),
-        (EditDatabase, "Edit the database of residue and object definitions"),
-        (SaveSystem, "Save the constructed components to disk as a system"),
-        (Exit, "Exit the program")
-=======
         (AddComponent, "Construct a component"),
         (RemoveComponent, "Remove a component from the list"),
         (ReorderList, "Reorder list of components"),
         (SaveSystem, "Save the constructed components to disk as a system"),
         (EditDatabase, "Edit the database of residue and object definitions"),
         (Quit, "Quit the program")
->>>>>>> 3971d3bf
     ];
 
     loop {
@@ -249,9 +71,6 @@
                 reorder_list(&mut system.components)
                     .map(|_| "Successfully reordered list.".to_string())
             },
-            SetBoxSize => {
-                set_box_size(&mut system.box_size)
-            }
             EditDatabase => {
                 edit_database::user_menu(&mut system.database)
             },
@@ -259,7 +78,7 @@
                 output::write_gromos(&system)
                     .map(|_| "Saved system to disk".to_string())
             },
-            Exit => {
+            Quit => {
                 return Ok(());
             },
         };
@@ -287,200 +106,6 @@
     }
 }
 
-<<<<<<< HEAD
-fn format_box_size(box_size: Coord) -> String {
-    format!("{:.2} x {:.2} x {:.2} nm^3", box_size.x, box_size.y, box_size.z)
-}
-
-fn set_box_size(current: &mut Option<Coord>) -> Result<String> {
-    #[derive(Clone, Copy, Debug)]
-    enum Method { Auto, Manual, Abort }
-
-    let (commands, item_texts) = create_menu_items![
-        (Method::Auto, "Calculate system size automatically from components"),
-        (Method::Manual, "Set system size manually"),
-        (Method::Abort, "(Return)")
-    ];
-
-    match select_command(item_texts, commands)? {
-        Method::Auto => {
-            *current = None;
-
-            Ok("System size set automatically".to_string())
-        },
-        Method::Manual => {
-            let new_box_size = get_coord_from_user("New size", None)?;
-            *current = Some(new_box_size);
-
-            Ok("Updated box size".to_string())
-        },
-        Method::Abort => Ok("Box size unchanged".to_string())
-    }
-}
-
-#[cfg(test)]
-mod tests {
-    use super::*;
-    use grafen::system::{Atom, ResidueBase};
-
-    /// Setup the base residues.
-    /// base_one: two atoms
-    /// base_two: one atom
-    fn setup_base_residues() -> (ResidueBase, ResidueBase) {
-        let base_one = ResidueBase {
-            code: "R1".to_string(),
-            atoms: vec![
-                Atom { code: "A1".to_string(), position: Coord::new(0.0, 1.0, 2.0) },
-                Atom { code: "A2".to_string(), position: Coord::new(0.0, 2.0, 1.0) }
-                ],
-            };
-        let base_two = ResidueBase {
-            code: "R2".to_string(),
-            atoms: vec![
-                Atom { code: "B".to_string(), position: Coord::new(0.0, 1.0, 2.0) },
-                ],
-            };
-
-        (base_one, base_two)
-    }
-
-    /// Setup a system of three components and in total four residues / seven atoms:
-    ///     0. base_one, 2 atoms
-    ///     1. base_two, 1 atom
-    ///     2. base_one, 2 atoms
-    ///     3. base_one, 2 atoms
-    fn setup_system() -> System {
-        let (base_one, base_two) = setup_base_residues();
-
-        System {
-            box_size: None,
-            definitions: vec![],
-            constructed: vec![
-                ConstructedComponent {
-                    description: "None".to_string(),
-                    component: Component {
-                        // Largest along x
-                        box_size: Coord::new(10.0, 1.0, 0.0),
-                        origin: Coord::new(0.0, 0.0, 0.0),
-                        residue_base: base_one.clone(),
-                        // 1 residue * 2 atoms per residue
-                        residue_coords: vec![Coord::new(0.0, 0.0, 0.0)],
-                    },
-                },
-                ConstructedComponent {
-                    description: "None".to_string(),
-                    component: Component {
-                        // Largest along z
-                        box_size: Coord::new(1.0, 1.0, 7.0),
-                        origin: Coord::new(0.0, 0.0, 0.0),
-                        residue_base: base_two.clone(),
-                        // 1 * 1 atoms
-                        residue_coords: vec![Coord::new(0.0, 0.0, 0.0)],
-                    },
-                },
-                ConstructedComponent {
-                    description: "None".to_string(),
-                    component: Component {
-                        // Largest along y
-                        box_size: Coord::new(1.0, 5.0, 0.0),
-                        origin: Coord::new(0.0, 0.0, 0.0),
-                        residue_base: base_one.clone(),
-                        // 2 * 2 atoms
-                        residue_coords: vec![Coord::new(0.0, 0.0, 0.0), Coord::new(1.0, 0.0, 0.0)],
-                    },
-                },
-            ]
-        }
-    }
-
-    #[test]
-    fn all_atoms_are_counted_in_system() {
-        let system = setup_system();
-
-        assert_eq!(7, system.num_atoms());
-    }
-
-    #[test]
-    fn box_size_is_largest_in_each_direction() {
-        let system = setup_system();
-        assert_eq!(Some(Coord::new(10.0, 5.0, 7.0)), system.calc_box_size());
-    }
-
-    #[test]
-    fn box_size_accounts_for_component_origin() {
-        let (base_one, _) = setup_base_residues();
-
-        let system = System {
-            box_size: None,
-            definitions: vec![],
-            constructed: vec![
-                ConstructedComponent {
-                    description: "None".to_string(),
-                    component: Component {
-                        box_size: Coord::new(1.0, 1.0, 1.0),
-                        origin: Coord::new(1.0, 2.0, 3.0),
-                        residue_base: base_one,
-                        residue_coords: vec![],
-                    },
-                },
-            ]
-        };
-
-        assert_eq!(Some(Coord::new(2.0, 3.0, 4.0)), system.calc_box_size());
-    }
-
-    #[test]
-    fn box_size_is_none_if_no_components() {
-        let system = System {
-            box_size: None,
-            definitions: vec![],
-            constructed: vec![],
-        };
-
-        assert!(system.calc_box_size().is_none());
-    }
-
-    #[test]
-    fn iterate_over_system_residues() {
-        let (base_one, base_two) = setup_base_residues();
-        let system = setup_system();
-
-        let mut iter = system.iter_residues();
-        assert_eq!(Some((Coord::new(0.0, 0.0, 0.0), &base_one)), iter.next());
-        assert_eq!(Some((Coord::new(0.0, 0.0, 0.0), &base_two)), iter.next());
-        assert_eq!(Some((Coord::new(0.0, 0.0, 0.0), &base_one)), iter.next());
-        assert_eq!(Some((Coord::new(1.0, 0.0, 0.0), &base_one)), iter.next());
-        assert_eq!(None, iter.next());
-    }
-
-    #[test]
-    fn iter_residues_adds_component_origin() {
-        let origin = Coord::new(-5.0, 10.0, 5.0);
-        let coord1 = Coord::new(0.0, 0.0, 0.0);
-        let coord2 = Coord::new(1.0, 1.0, 1.0);
-
-        let (base_one, _) = setup_base_residues();
-        let system = System {
-            box_size: None,
-            definitions: vec![],
-            constructed: vec![
-                ConstructedComponent {
-                    description: "None".to_string(),
-                    component: Component {
-                        box_size: Coord::ORIGO,
-                        origin: origin,
-                        residue_base: base_one.clone(),
-                        residue_coords: vec![coord1, coord2],
-                    },
-                },
-            ]
-        };
-
-        let mut iter = system.iter_residues();
-        assert_eq!(Some((origin + coord1, &base_one)), iter.next());
-        assert_eq!(Some((origin + coord2, &base_one)), iter.next());
-        assert_eq!(None, iter.next());
-=======
 /// Ask the user for information about the selected component, then return the constructed object.
 fn fill_component(component: ComponentEntry) -> Result<ComponentEntry> {
     match component {
@@ -527,6 +152,5 @@
                 UIErrorKind::from("Could not construct cylinder")
             )?))
         },
->>>>>>> 3971d3bf
     }
 }