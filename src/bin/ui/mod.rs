//! The main user interface from which the user will define systems to create.
//! They can also access and modify the `DataBase` of components to use in their
//! systems.

#[macro_use] mod utils;
mod edit_database;

use super::Config;
use error::{GrafenCliError, Result, UIErrorKind};
use output;
<<<<<<< HEAD
use ui::utils::CommandParser;
=======
use ui::utils::{get_value_from_user, get_position_from_user, print_description,
                remove_items, reorder_list, select_command, select_item};
>>>>>>> e2cd9bb0

use grafen::database::*;
use grafen::system::*;

use std::error::Error;

#[derive(Clone, Copy, Debug)]
/// User commands for defining the system.
enum MainMenu {
    AddComponent,
    RemoveComponent,
    ReorderList,
    SaveSystem,
    EditDatabase,
    Quit,
}
use self::MainMenu::*;

/// Loop over a menu in which the user can define the system which will be created, etc.
///
/// The idea of this interface is relatively simple:
///
<<<<<<< HEAD
/// 1. The user reads or constructs a `DataBase` of residues (`ResidueBase`).
/// 2. Then constructs definitions of substrates or objects to be created (can also be
///    saved to and read from the `DataBase`).
/// 3. Processes these definitions to create the actual components which make up the system.
/// 4. Modifies or transforms these components by copying, translating, rotating etc.
/// 5. Finally saves the full system to disk.
///
/// Modifying the `DataBase`, setting the definitions `SheetConf` and editing the
/// `Component`s each require a separate menu, accessed from this super menu.
/// This menu should also allow the user to save the system to disk, set its name
/// and file path and any other possible options.
pub fn user_menu(mut config: &mut Config) -> Result<()> {
    let mut system = System { box_size: None, constructed: vec![], definitions: vec![] };

    let commands = command_parser!(
        ("de", Command::DefineComponents, "Define the list of components to construct"),
        ("co", Command::ConstructComponents, "Construct components from all definitions"),
        ("db", Command::EditDatabase, "Edit the database of residue and object definitions"),
        ("save", Command::SaveSystem, "Save the constructed components to disk as a system"),
        ("quit", Command::Quit, "Quit the program")
    );
=======
/// 1. The user reads or constructs a `DataBase` of residue (`Residue`)
///    and component (`ComponentEntry`) definitions.
/// 2. Using these construct the actual components which make up the system.
/// 3. Modifies or transforms these components by copying, translating, rotating etc.
/// 4. Finally saves the full system to disk.
pub fn user_menu(config: Config) -> Result<()> {
    let mut system = System {
        title: config.title,
        output_path: config.output_path,
        database: config.database,
        components: vec![],
    };

    let (commands, item_texts) = create_menu_items![
        (AddComponent, "Construct a component"),
        (RemoveComponent, "Remove a component from the list"),
        (ReorderList, "Reorder list of components"),
        (SaveSystem, "Save the constructed components to disk as a system"),
        (EditDatabase, "Edit the database of residue and object definitions"),
        (Quit, "Quit the program")
    ];
>>>>>>> e2cd9bb0

    loop {
        print_description(&system);

        let command = select_command(item_texts, commands)?;

        let result = match command {
            AddComponent => {
                create_component(&mut system)
            },
            RemoveComponent => {
                remove_items(&mut system.components)
                    .map(|_| "Successfully removed component.".to_string())
            },
            ReorderList => {
                reorder_list(&mut system.components)
                    .map(|_| "Successfully reordered list.".to_string())
            },
            EditDatabase => {
                edit_database::user_menu(&mut system.database)
            },
            SaveSystem => {
                output::write_gromos(&system)
                    .map(|_| "Saved system to disk".to_string())
            },
            Quit => {
                return Ok(());
            },
        };

        match result {
            Ok(msg) => { eprintln!("{}", msg); },
            Err(err) => { eprintln!("error: {}", err.description()); },
        }

        eprintln!("");
    }
}

/// Prompt the user to select a defined component from the `DataBase`, then create it.
fn create_component(system: &mut System) -> Result<String> {
    let component = select_item(&system.database.component_defs, Some("Available components"))?
        .clone();

    match fill_component(component) {
        Ok(filled) => {
            system.components.push(filled);
            Ok("Added component to system".to_string())
        },
        Err(err) => Err(err),
    }
}

/// Ask the user for information about the selected component, then return the constructed object.
fn fill_component(component: ComponentEntry) -> Result<ComponentEntry> {
    match component {
        ComponentEntry::VolumeCuboid(_) => {
            /*
            let position = get_position_from_user(Some("0 0 0"))?;
            let length = get_value_from_user::<f64>("Length ΔX (nm)")?;
            let width = get_value_from_user::<f64>("Width ΔY (nm)")?;
            let height = get_value_from_user::<f64>("Height ΔZ (nm)")?;
            let num_residues = get_value_from_user::<f64>("Number of residues")?;

            conf.origin = position;
            conf.size = Coord::new(length, width, height);
            */

            Err(GrafenCliError::ConstructError("Cuboid volumes are not yet implemented".to_string()))
        },

        ComponentEntry::VolumeCylinder(mut conf) => {
            conf.origin = get_position_from_user(Some("0 0 0"))?;
            conf.radius = get_value_from_user::<f64>("Radius (nm)")?;
            conf.height = get_value_from_user::<f64>("Height (nm)")?;
            let num_residues = get_value_from_user::<u64>("Number of residues")?;

            Ok(ComponentEntry::VolumeCylinder(conf.fill(num_residues)))
        },

        ComponentEntry::SurfaceSheet(mut conf) => {
            conf.origin = get_position_from_user(Some("0 0 0"))?;
            conf.length = get_value_from_user::<f64>("Length ΔX (nm)")?;
            conf.width = get_value_from_user::<f64>("Width ΔY (nm)")?;

            Ok(ComponentEntry::SurfaceSheet(conf.construct().map_err(|_|
                UIErrorKind::from("Could not construct sheet")
            )?))
        },

        ComponentEntry::SurfaceCylinder(mut conf) => {
            conf.origin = get_position_from_user(Some("0 0 0"))?;
            conf.radius = get_value_from_user::<f64>("Radius (nm)")?;
            conf.height = get_value_from_user::<f64>("Height (nm)")?;

            Ok(ComponentEntry::SurfaceCylinder(conf.construct().map_err(|_|
                UIErrorKind::from("Could not construct cylinder")
            )?))
        },
    }
}<|MERGE_RESOLUTION|>--- conflicted
+++ resolved
@@ -8,12 +8,8 @@
 use super::Config;
 use error::{GrafenCliError, Result, UIErrorKind};
 use output;
-<<<<<<< HEAD
-use ui::utils::CommandParser;
-=======
 use ui::utils::{get_value_from_user, get_position_from_user, print_description,
                 remove_items, reorder_list, select_command, select_item};
->>>>>>> e2cd9bb0
 
 use grafen::database::*;
 use grafen::system::*;
@@ -36,29 +32,6 @@
 ///
 /// The idea of this interface is relatively simple:
 ///
-<<<<<<< HEAD
-/// 1. The user reads or constructs a `DataBase` of residues (`ResidueBase`).
-/// 2. Then constructs definitions of substrates or objects to be created (can also be
-///    saved to and read from the `DataBase`).
-/// 3. Processes these definitions to create the actual components which make up the system.
-/// 4. Modifies or transforms these components by copying, translating, rotating etc.
-/// 5. Finally saves the full system to disk.
-///
-/// Modifying the `DataBase`, setting the definitions `SheetConf` and editing the
-/// `Component`s each require a separate menu, accessed from this super menu.
-/// This menu should also allow the user to save the system to disk, set its name
-/// and file path and any other possible options.
-pub fn user_menu(mut config: &mut Config) -> Result<()> {
-    let mut system = System { box_size: None, constructed: vec![], definitions: vec![] };
-
-    let commands = command_parser!(
-        ("de", Command::DefineComponents, "Define the list of components to construct"),
-        ("co", Command::ConstructComponents, "Construct components from all definitions"),
-        ("db", Command::EditDatabase, "Edit the database of residue and object definitions"),
-        ("save", Command::SaveSystem, "Save the constructed components to disk as a system"),
-        ("quit", Command::Quit, "Quit the program")
-    );
-=======
 /// 1. The user reads or constructs a `DataBase` of residue (`Residue`)
 ///    and component (`ComponentEntry`) definitions.
 /// 2. Using these construct the actual components which make up the system.
@@ -80,7 +53,6 @@
         (EditDatabase, "Edit the database of residue and object definitions"),
         (Quit, "Quit the program")
     ];
->>>>>>> e2cd9bb0
 
     loop {
         print_description(&system);
